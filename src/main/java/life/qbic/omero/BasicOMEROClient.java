--- conflicted
+++ resolved
@@ -16,11 +16,7 @@
 import java.util.stream.Collectors;
 import javax.imageio.ImageIO;
 import omero.ServerError;
-<<<<<<< HEAD
 import omero.api.ExporterPrx;
-import omero.api.IAdminPrx;
-=======
->>>>>>> 3313dccc
 import omero.api.RenderingEnginePrx;
 import omero.api.ThumbnailStorePrx;
 import omero.gateway.Gateway;
@@ -772,7 +768,6 @@
   }
 
   /**
-<<<<<<< HEAD
    * Generates the ome-tiff file for a given file ID and stores it to the specified path
    *
    * @param imageID to specify the image for which the
@@ -815,7 +810,7 @@
     return generatedTiff.toPath();
   }
 
-=======
+  /**
    * The destructor has to make sure to disconnect from the OMERO server and close the session.
    * @throws Throwable
    * @since 1.2.0
@@ -825,5 +820,4 @@
     this.disconnect();
     super.finalize();
   }
->>>>>>> 3313dccc
 }